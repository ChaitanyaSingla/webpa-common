package device

import (
	"bytes"
	"encoding/json"
	"fmt"
	"sync/atomic"
	"time"

	"github.com/xmidt-org/sallust"
	"github.com/xmidt-org/webpa-common/v2/convey"
	"github.com/xmidt-org/webpa-common/v2/convey/conveymetric"
<<<<<<< HEAD

	"github.com/go-kit/log"
	// nolint:staticcheck
	"github.com/xmidt-org/webpa-common/v2/logging"
=======
	"go.uber.org/zap"
>>>>>>> abf2caba
)

const (
	stateOpen int32 = iota
	stateClosed
)

// envelope is a tuple of a device Request and a send-only channel for errors.
// The write pump goroutine will use the complete channel to communicate the result
// of the write operation.
type envelope struct {
	request  *Request
	complete chan<- error
}

// Interface is the core type for this package.  It provides
// access to public device metadata and the ability to send messages
// directly the a device.
//
// Instances are mostly immutable, and have a strict lifecycle.  Devices are
// initially open, and when closed cannot be reused or reopened.  A new
// device instance is required if further communication is desired after
// the original device instance is closed.
//
// The only piece of metadata that is mutable is the Key.  A device Manager
// allows clients to change the routing Key of a device.  All other public
// metadata is immutable.
//
// Each device will have a pair of goroutines within the enclosing manager:
// a read and write, referred to as pumps.  The write pump services the queue
// of messages used by Send, while the read pump rarely needs to interact
// with devices directly.
//
// The String() method will always return a valid JSON object representation
// of this device.
type Interface interface {
	fmt.Stringer
	json.Marshaler

	// ID returns the canonicalized identifier for this device.  Note that
	// this is NOT globally unique.  It is possible for multiple devices
	// with the same ID to be connected.  This typically occurs due to fraud,
	// but we don't want to turn away duped devices.
	ID() ID

	// Pending returns the count of pending messages for this device
	Pending() int

	// Closed tests if this device is closed.  When this method returns true,
	// any attempt to send messages to this device will result in an error.
	//
	// Once closed, a device cannot be reopened.
	Closed() bool

	// Send dispatches a message to this device.  This method is useful outside
	// a Manager if multiple messages should be sent to the device.  The Request.Message field
	// is not required if Request.Contents and Request.Format are set appropriately.  However,
	// a Request.Message is the only way to start a transaction.
	//
	// This method is synchronous.  If the request is of a type that should expect a response,
	// that response is returned.  An error is returned if this device has been closed or
	// if there were any I/O issues sending the request.
	//
	// Internally, the requests passed to this method are serviced by the write pump in
	// the enclosing Manager instance.  The read pump will handle sending the response.
	Send(*Request) (*Response, error)

	// Statistics returns the current, tracked Statistics instance for this device
	Statistics() Statistics

	// Convey returns a read-only view of the device convey information
	Convey() convey.Interface

	// ConveyCompliance returns the result of attempting to parse the convey information
	// sent during device connection
	ConveyCompliance() convey.Compliance

	// Metadata returns a key value store object for information that's useful to guide interactions
	// with a device such as security credentials.
	Metadata() *Metadata

	// CloseReason returns the metadata explaining why a device was closed.  If this device
	// is not closed, this method's return is undefined.
	CloseReason() CloseReason
}

// device is the internal Interface implementation.  This type holds the internal
// metadata exposed publicly, and provides some internal data structures for housekeeping.
type device struct {
	id ID

	logger *zap.Logger

	statistics Statistics

	state int32

	shutdown     chan struct{}
	messages     chan *envelope
	transactions *Transactions

	c             convey.Interface
	compliance    convey.Compliance
	conveyClosure conveymetric.Closure

	metadata *Metadata

	closeReason atomic.Value
}

type deviceOptions struct {
	ID          ID
	C           convey.Interface
	Compliance  convey.Compliance
	QueueSize   int
	ConnectedAt time.Time
	Logger      *zap.Logger
	Metadata    *Metadata
}

// newDevice is an internal factory function for devices
func newDevice(o deviceOptions) *device {
	if o.ConnectedAt.IsZero() {
		o.ConnectedAt = time.Now()
	}

	if o.Logger == nil {
		o.Logger = sallust.Default()
	}

	if o.QueueSize < 1 {
		o.QueueSize = DefaultDeviceMessageQueueSize
	}

	return &device{
		id:           o.ID,
		logger:       o.Logger.With(zap.String("id", string(o.ID))),
		statistics:   NewStatistics(nil, o.ConnectedAt),
		c:            o.C,
		compliance:   o.Compliance,
		state:        stateOpen,
		shutdown:     make(chan struct{}),
		messages:     make(chan *envelope, o.QueueSize),
		transactions: NewTransactions(),
		metadata:     o.Metadata,
	}
}

// String returns the JSON representation of this device
func (d *device) String() string {
	return string(d.id)
}

func (d *device) MarshalJSON() ([]byte, error) {
	var output bytes.Buffer
	_, err := fmt.Fprintf(
		&output,
		`{"id": "%s", "pending": %d, "statistics": %s}`,
		d.id,
		len(d.messages),
		d.statistics,
	)

	return output.Bytes(), err
}

func (d *device) requestClose(reason CloseReason) error {
	if atomic.CompareAndSwapInt32(&d.state, stateOpen, stateClosed) {
		close(d.shutdown)
		d.transactions.Close()

		if len(reason.Text) == 0 {
			reason.Text = "unknown"
		}

		d.closeReason.Store(reason)
	}

	return nil
}

func (d *device) ID() ID {
	return d.id
}

func (d *device) Pending() int {
	return len(d.messages)
}

func (d *device) Closed() bool {
	return atomic.LoadInt32(&d.state) != stateOpen
}

// sendRequest attempts to enqueue the given request for the write pump that is
// servicing this device.  This method honors the request context's cancellation semantics.
//
// This function returns when either (1) the write pump has attempted to send the message to
// the device, or (2) the request's context has been canceled, which includes timing out.
func (d *device) sendRequest(request *Request) error {
	var (
		done     = request.Context().Done()
		complete = make(chan error, 1)
		envelope = &envelope{
			request,
			complete,
		}
	)

	// attempt to enqueue the message
	select {
	case <-done:
		return request.Context().Err()
	case <-d.shutdown:
		return ErrorDeviceClosed
	case d.messages <- envelope:
	}

	// once enqueued, wait until the context is canceled
	// or there's a result
	select {
	case <-done:
		return request.Context().Err()
	case <-d.shutdown:
		return ErrorDeviceClosed
	case err := <-complete:
		return err
	}
}

// awaitResponse waits for the read pump to acquire a response that corresponds to the
// request's transaction key.  The result channel will receive the response from the
// read pump.
func (d *device) awaitResponse(request *Request, result <-chan *Response) (*Response, error) {
	select {
	case <-request.Context().Done():
		return nil, request.Context().Err()
	case <-d.shutdown:
		return nil, ErrorDeviceClosed
	case response := <-result:
		if response == nil {
			return nil, ErrorTransactioncanceled
		}

		return response, nil
	}
}

func (d *device) Send(request *Request) (*Response, error) {
	if d.Closed() {
		return nil, ErrorDeviceClosed
	}

	var (
		transactionKey, transactional = request.Transactional()
		result                        <-chan *Response
	)

	if transactional {
		var err error
		if result, err = d.transactions.Register(transactionKey); err != nil {
			// if a transaction key cannot be registered, we don't want to proceed.
			// this indicates some larger problem, most often a duplicate transaction key.
			return nil, err
		}

		// ensure that the transaction is cleared
		defer d.transactions.Cancel(transactionKey)
	}

	if err := d.sendRequest(request); err != nil {
		return nil, err
	}

	if result == nil {
		// if there is no pending transaction, we're done
		return nil, nil
	}

	return d.awaitResponse(request, result)
}

func (d *device) Statistics() Statistics {
	return d.statistics
}

func (d *device) Convey() convey.Interface {
	return d.c
}

func (d *device) ConveyCompliance() convey.Compliance {
	return d.compliance
}

func (d *device) Metadata() *Metadata {
	return d.metadata
}

func (d *device) CloseReason() CloseReason {
	if v, ok := d.closeReason.Load().(CloseReason); ok {
		return v
	}

	return CloseReason{}
}<|MERGE_RESOLUTION|>--- conflicted
+++ resolved
@@ -10,14 +10,7 @@
 	"github.com/xmidt-org/sallust"
 	"github.com/xmidt-org/webpa-common/v2/convey"
 	"github.com/xmidt-org/webpa-common/v2/convey/conveymetric"
-<<<<<<< HEAD
-
-	"github.com/go-kit/log"
-	// nolint:staticcheck
-	"github.com/xmidt-org/webpa-common/v2/logging"
-=======
 	"go.uber.org/zap"
->>>>>>> abf2caba
 )
 
 const (
@@ -57,7 +50,7 @@
 	fmt.Stringer
 	json.Marshaler
 
-	// ID returns the canonicalized identifier for this device.  Note that
+	// ID returns the canonicalized identifer for this device.  Note that
 	// this is NOT globally unique.  It is possible for multiple devices
 	// with the same ID to be connected.  This typically occurs due to fraud,
 	// but we don't want to turn away duped devices.
@@ -215,7 +208,7 @@
 // servicing this device.  This method honors the request context's cancellation semantics.
 //
 // This function returns when either (1) the write pump has attempted to send the message to
-// the device, or (2) the request's context has been canceled, which includes timing out.
+// the device, or (2) the request's context has been cancelled, which includes timing out.
 func (d *device) sendRequest(request *Request) error {
 	var (
 		done     = request.Context().Done()
@@ -235,7 +228,7 @@
 	case d.messages <- envelope:
 	}
 
-	// once enqueued, wait until the context is canceled
+	// once enqueued, wait until the context is cancelled
 	// or there's a result
 	select {
 	case <-done:
@@ -258,7 +251,7 @@
 		return nil, ErrorDeviceClosed
 	case response := <-result:
 		if response == nil {
-			return nil, ErrorTransactioncanceled
+			return nil, ErrorTransactionCancelled
 		}
 
 		return response, nil
