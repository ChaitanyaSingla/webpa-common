package device

import (
<<<<<<< HEAD
	"github.com/go-kit/log"
=======
>>>>>>> abf2caba
	"github.com/spf13/viper"
	"go.uber.org/zap"
)

const (
	// DeviceManagerKey is the Viper subkey under which device.Options are typically stored
	// In a JSON configuration file, this will be expressed as:
	//
	//   {
	//     /* other stuff can be here */
	//
	//     "device": {
	//       "manager": {
	//       }
	//     }
	//   }
	DeviceManagerKey = "device.manager"
)

// NewOptions unmarshals a device.Options from a Viper environment.  Listeners
// must be configured separately.
func NewOptions(logger *zap.Logger, v *viper.Viper) (o *Options, err error) {
	o = new(Options)
	if v != nil {
		err = v.Unmarshal(o)
	}

	o.Logger = logger
	return
}<|MERGE_RESOLUTION|>--- conflicted
+++ resolved
@@ -1,10 +1,6 @@
 package device
 
 import (
-<<<<<<< HEAD
-	"github.com/go-kit/log"
-=======
->>>>>>> abf2caba
 	"github.com/spf13/viper"
 	"go.uber.org/zap"
 )
