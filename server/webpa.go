package server

import (
	"context"
	"crypto/tls"
	"crypto/x509"
	"errors"
	"fmt"
	"io/ioutil"
	"net"
	"net/http"
	"runtime"
	"sync"
	"time"

	"github.com/Comcast/webpa-common/concurrent"
	"github.com/Comcast/webpa-common/health"
	"github.com/Comcast/webpa-common/logging"
	"github.com/Comcast/webpa-common/xhttp"
	"github.com/Comcast/webpa-common/xlistener"
	"github.com/Comcast/webpa-common/xmetrics"
	"github.com/go-kit/kit/log"
	"github.com/go-kit/kit/log/level"
	"github.com/go-kit/kit/metrics"
	"github.com/justinas/alice"
	stdprometheus "github.com/prometheus/client_golang/prometheus"
	"github.com/prometheus/client_golang/prometheus/promhttp"
)

const (
	DefaultBuild  = "development"
	DefaultServer = "localhost"
	DefaultRegion = "local"
	DefaultFlavor = "development"

	DefaultIdleTimeout       time.Duration = 15 * time.Second
	DefaultReadHeaderTimeout time.Duration = 0
	DefaultReadTimeout       time.Duration = 5 * time.Second
	DefaultWriteTimeout      time.Duration = 30 * time.Minute

	DefaultMaxHeaderBytes = http.DefaultMaxHeaderBytes
)

var (
	// ErrorNoPrimaryAddress is the error returned when no primary address is specified in a WebPA instance
	ErrorNoPrimaryAddress = errors.New("No primary address configured")
)

// executor is an internal type used to start an HTTP server.  *http.Server implements
// this interface.  It can be mocked for testing.
type executor interface {
	Serve(net.Listener) error
	ServeTLS(l net.Listener, certificateFile, keyFile string) error

	ListenAndServe() error
	ListenAndServeTLS(certificateFile, keyFile string) error

	Shutdown(ctx context.Context) error
}

func RestartableFunc(logger log.Logger, f func() error, errs ...error) error {
	var err error
	logging.Debug(logger).Log(logging.MessageKey(), "starting restartable func", "errors", errs)
	breakErrors := make(map[error]bool)
	for _, elem := range errs {
		breakErrors[elem] = true
	}
	for {
		err = f()
		if breakErrors[err] {
			break
		}
		logging.Debug(logger).Log(logging.MessageKey(), "restartable func making a loop", logging.ErrorKey(), err)
	}
	logging.Debug(logger).Log(logging.MessageKey(), "restartable func exiting", logging.ErrorKey(), err)
	return err
}

// Serve is like ListenAndServe, but accepts a custom net.Listener
func Serve(logger log.Logger, l net.Listener, e executor, finalizer func()) {
	go func() {
		defer finalizer()
		logger.Log(
			level.Key(), level.ErrorValue(),
			logging.MessageKey(), "starting server",
		)
		// the assumption is tlsConfig has already been set
		// Note: the tlsConfig should have the certs and goodness
		logger.Log(
			level.Key(), level.ErrorValue(),
			logging.MessageKey(), "server exited",
			logging.ErrorKey(), RestartableFunc(logger, func() error { return e.Serve(l) }, http.ErrServerClosed),
		)
	}()
}

// ListenAndServe invokes the server method
func ListenAndServe(logger log.Logger, e executor, finalizer func()) {
	go func() {
		defer finalizer()
		logger.Log(
			level.Key(), level.ErrorValue(),
			logging.MessageKey(), "starting server",
		)
		// the assumption is tlsConfig has already been set
		// Note: the tlsConfig should have the certs and goodness
		logger.Log(
			level.Key(), level.ErrorValue(),
			logging.MessageKey(), "server exited",
			logging.ErrorKey(), RestartableFunc(logger, e.ListenAndServe, http.ErrServerClosed),
		)
	}()
}

// Basic describes a simple HTTP server.  Typically, this struct has its values
// injected via Viper.  See the New function in this package.
type Basic struct {
	Name               string
	Address            string
	CertificateFile    []string
	KeyFile            []string
	ClientCACertFile   string
	LogConnectionState bool
<<<<<<< HEAD
	MinVersion         uint16
	MaxVersion         uint16
=======
	PeerVerifyFunc     PeerVerifyCallback // Callback func to add peer client cert CN, SAN validation
>>>>>>> 8a6db65b

	MaxConnections    int
	DisableKeepAlives bool
	MaxHeaderBytes    int
	IdleTimeout       time.Duration
	ReadHeaderTimeout time.Duration
	ReadTimeout       time.Duration
	WriteTimeout      time.Duration
}

<<<<<<< HEAD
func (b *Basic) minVersion() uint16 {
	if b != nil && b.MinVersion != 0 {
		return b.MinVersion
	}

	// accept all versions
	return 0
}

func (b *Basic) maxVersion() uint16 {
	if b != nil && b.MaxVersion != 0 {
		return b.MaxVersion
	}

	// accept all versions
	return 0
=======
type PeerVerifyCallback func([][]byte, [][]*x509.Certificate) error

func DefaultPeerVerifyCallback(rawCerts [][]byte, verifiedChains [][]*x509.Certificate) error {
	// Default callback performs no validation
	return nil
>>>>>>> 8a6db65b
}

func (b *Basic) maxConnections() int {
	if b != nil && b.MaxConnections > 0 {
		return b.MaxConnections
	}

	// no max connections set
	return 0
}

func (b *Basic) maxHeaderBytes() int {
	if b != nil && b.MaxHeaderBytes > 0 {
		return b.MaxHeaderBytes
	}

	return DefaultMaxHeaderBytes
}

func (b *Basic) idleTimeout() time.Duration {
	if b != nil && b.IdleTimeout > 0 {
		return b.IdleTimeout
	}

	return DefaultIdleTimeout
}

func (b *Basic) readHeaderTimeout() time.Duration {
	if b != nil && b.ReadHeaderTimeout > 0 {
		return b.ReadHeaderTimeout
	}

	return DefaultReadHeaderTimeout
}

func (b *Basic) readTimeout() time.Duration {
	if b != nil && b.ReadTimeout > 0 {
		return b.ReadTimeout
	}

	return DefaultReadTimeout
}

func (b *Basic) writeTimeout() time.Duration {
	if b != nil && b.WriteTimeout > 0 {
		return b.WriteTimeout
	}

	return DefaultWriteTimeout
}

func (b *Basic) SetPeerVerifyCallback(vp PeerVerifyCallback) {
	b.PeerVerifyFunc = vp
}

// NewListener creates a decorated TCPListener appropriate for this server's configuration.
func (b *Basic) NewListener(logger log.Logger, activeConnections metrics.Gauge, rejectedCounter xmetrics.Adder, config *tls.Config) (net.Listener, error) {
	return xlistener.New(xlistener.Options{
		Logger:         logger,
		Address:        b.Address,
		MaxConnections: b.maxConnections(),
		Active:         activeConnections,
		Rejected:       rejectedCounter,
		Config:         config,
	})
}

func vaildCertSlices(certificateFiles, keyFiles []string) bool {
	valid := true
	if len(certificateFiles) > 0 && len(keyFiles) > 0 && len(certificateFiles) == len(keyFiles) {
		for i := 0; i < len(certificateFiles); i++ {
			if !(len(certificateFiles[i]) > 0 && len(certificateFiles[i]) > 0) {
				valid = false
			}
		}
	} else {
		valid = false
	}
	return valid
}

func generateCerts(certificateFiles, keyFiles []string) (certs []tls.Certificate, err error) {
	if !vaildCertSlices(certificateFiles, keyFiles) {
		return []tls.Certificate{}, errors.New("certFiles and keyFiles are not vaild")
	}

	certs = make([]tls.Certificate, len(certificateFiles))
	for i := 0; i < len(certificateFiles); i++ {
		certs[i], err = tls.LoadX509KeyPair(certificateFiles[i], keyFiles[i])
		if err != nil {
			logging.Error(logging.DefaultLogger()).Log(logging.MessageKey(), "Failed to LoadX509KeyPair", "cert", certificateFiles[i], "key", keyFiles[i], logging.ErrorKey(), err)
			return []tls.Certificate{}, err
		}
	}

	return certs, nil
}

// New creates an http.Server using this instance's configuration.  The given logger is required,
// but the handler may be nil.  If the handler is nil, http.DefaultServeMux is used, which matches
// the behavior of http.Server.
//
// This method returns nil if the configured address is empty, effectively disabling
// this server from startup.
func (b *Basic) New(logger log.Logger, handler http.Handler) *http.Server {
	if len(b.Address) == 0 {
		return nil
	}

	// Adding MTLS support using client CA cert pool
	var tlsConfig *tls.Config
	// Only when HTTPS i.e. cert & key present, check for client CA and set TLS config for MTLS
	if (len(b.CertificateFile) > 0 && len(b.KeyFile) > 0) || len(b.ClientCACertFile) > 0 {

		caCert, err := ioutil.ReadFile(b.ClientCACertFile)
		if err != nil {
			logging.Error(logger).Log(logging.MessageKey(), "Error in reading ClientCACertFile ",
				logging.ErrorKey(), err)
			certs, err := generateCerts(b.CertificateFile, b.KeyFile)
			if err != nil {
				logging.Error(logger).Log(logging.MessageKey(), "Error in generating certs",
					logging.ErrorKey(), err)
			} else {
				tlsConfig = &tls.Config{}
				tlsConfig.Certificates = certs
				tlsConfig.BuildNameToCertificate()
			}
		} else {
			caCertPool := x509.NewCertPool()
			caCertPool.AppendCertsFromPEM(caCert)
			tlsConfig = &tls.Config{
				ClientCAs:  caCertPool,
				ClientAuth: tls.RequireAndVerifyClientCert,
				MaxVersion: b.maxVersion(),
				MinVersion: b.minVersion(),
			}
			certs, err := generateCerts(b.CertificateFile, b.KeyFile)
			if err != nil {
				logging.Error(logger).Log(logging.MessageKey(), "Error in generating certs",
					logging.ErrorKey(), err)
			} else {
				tlsConfig.Certificates = certs
			}
			tlsConfig.BuildNameToCertificate()
		}
	}

	server := &http.Server{
		Addr:              b.Address,
		Handler:           handler,
		ReadHeaderTimeout: b.readHeaderTimeout(),
		ReadTimeout:       b.readTimeout(),
		WriteTimeout:      b.writeTimeout(),
		IdleTimeout:       b.idleTimeout(),
		MaxHeaderBytes:    b.maxHeaderBytes(),
		ErrorLog:          NewErrorLog(b.Name, logger),
		TLSConfig:         tlsConfig,
		TLSNextProto:      map[string]func(*http.Server, *tls.Conn, http.Handler){}, // disable HTTP/2
	}

	if b.LogConnectionState {
		server.ConnState = NewConnectionStateLogger(b.Name, logger)
	}

	if b.DisableKeepAlives {
		server.SetKeepAlivesEnabled(false)
	}

	return server
}

// Metric is the configurable factory for a metrics server.
type Metric struct {
	Name               string
	Address            string
	CertificateFile    []string
	KeyFile            []string
	LogConnectionState bool
	HandlerOptions     promhttp.HandlerOpts
	MetricsOptions     xmetrics.Options
}

func (m *Metric) NewRegistry(modules ...xmetrics.Module) (xmetrics.Registry, error) {
	// always append the builtin server metrics, which can be overridden in configuration
	modules = append(modules, Metrics)
	return xmetrics.NewRegistry(&m.MetricsOptions, modules...)
}

func (m *Metric) New(logger log.Logger, chain alice.Chain, gatherer stdprometheus.Gatherer) *http.Server {
	if len(m.Address) == 0 {
		return nil
	}

	var (
		mux     = http.NewServeMux()
		handler = chain.Then(promhttp.HandlerFor(gatherer, m.HandlerOptions))
	)

	mux.Handle("/metrics", handler)
	server := &http.Server{
		Addr:              m.Address,
		Handler:           mux,
		ReadHeaderTimeout: DefaultReadHeaderTimeout,
		WriteTimeout:      DefaultWriteTimeout,
		IdleTimeout:       DefaultIdleTimeout,
		MaxHeaderBytes:    DefaultMaxHeaderBytes,
		ErrorLog:          NewErrorLog(m.Name, logger),
	}

	if m.LogConnectionState {
		server.ConnState = NewConnectionStateLogger(m.Name, logger)
	}

	server.SetKeepAlivesEnabled(false)
	return server
}

// Health represents a configurable factory for a Health server.  As with the Basic type,
// if the Address is not specified, health is considered to be disabled.
//
// Due to a limitation of Viper, this struct does not use an embedded Basic
// instance.  Rather, it duplicates the fields so that Viper can inject them.
type Health struct {
	Name               string
	Address            string
	CertificateFile    []string
	KeyFile            []string
	LogConnectionState bool
	LogInterval        time.Duration
	Options            []string
}

// NewHealth creates a Health instance from this instance's configuration.  If the Address
// field is not supplied, this method returns nil.
func (h *Health) NewHealth(logger log.Logger, options ...health.Option) *health.Health {
	if len(h.Address) == 0 {
		return nil
	}

	for _, value := range h.Options {
		options = append(options, health.Stat(value))
	}

	return health.New(
		h.LogInterval,
		logger,
		options...,
	)
}

// New creates an HTTP server instance for serving health statistics.  If the health parameter
// is nil, then h.NewHealth is used to create a Health instance.  Otherwise, the health parameter
// is returned as is.
//
// If the Address option is not supplied, the health module is considered to be disabled.  In that
// case, this method simply returns the health parameter as the monitor and a nil server instance.
func (h *Health) New(logger log.Logger, chain alice.Chain, health *health.Health) (*health.Health, *http.Server) {
	if len(h.Address) == 0 {
		// health is disabled
		return nil, nil
	}

	if health == nil {
		if health = h.NewHealth(logger); health == nil {
			// should never hit this case, since NewHealth performs the same
			// Address field check as this method.  but, just to be safe ...
			return nil, nil
		}
	}

	mux := http.NewServeMux()
	mux.Handle("/health", chain.Then(health))

	server := &http.Server{
		Addr:              h.Address,
		Handler:           mux,
		ReadHeaderTimeout: DefaultReadHeaderTimeout,
		WriteTimeout:      DefaultWriteTimeout,
		IdleTimeout:       DefaultIdleTimeout,
		MaxHeaderBytes:    DefaultMaxHeaderBytes,
		ErrorLog:          NewErrorLog(h.Name, logger),
	}

	if h.LogConnectionState {
		server.ConnState = NewConnectionStateLogger(h.Name, logger)
	}

	server.SetKeepAlivesEnabled(false)
	return health, server
}

// WebPA represents a server component within the WebPA cluster.  It is used for both
// primary servers (e.g. petasos) and supporting, embedded servers such as pprof.
type WebPA struct {
	// ApplicationName is the short identifier for the enclosing application, e.g. "talaria".
	// This value is defaulted to what's passed in via Initialize, but can be changed via injection.
	ApplicationName string

	// Primary is the main server for this application, e.g. petasos.
	Primary Basic

	// Alternate is an alternate server which serves the primary application logic.
	// Used to have the same API served on more than one port and possibly more than
	// one protocol, e.g. HTTP and HTTPS.
	Alternate Basic

	// Health describes the health server for this application.  Note that if the Address
	// is empty, no health server is started.
	Health Health

	// Pprof describes the pprof server for this application.  Note that if the Address
	// is empty, no pprof server is started.
	Pprof Basic

	// Metric describes the metrics provider server for this application
	Metric Metric

	// Build is the build string for the current codebase
	Build string

	// Server is the fully-qualified domain name of this server, typically injected as a fact
	Server string

	// Region is the region in which this server is running, typically injected as a fact
	Region string

	// Flavor is the flavor of this server, typically injected as a fact
	Flavor string

	// Log is the logging configuration for this application.
	Log *logging.Options
}

// build returns the injected build string if available, DefaultBuild otherwise
func (w *WebPA) build() string {
	if w != nil && len(w.Build) > 0 {
		return w.Build
	}

	return DefaultBuild
}

// server returns the injected fully-qualified domain name if available, DefaultServer otherwise
func (w *WebPA) server() string {
	if w != nil && len(w.Server) > 0 {
		return w.Server
	}

	return DefaultServer
}

// region returns the region in which this server is running, or DefaultRegion otherwise
func (w *WebPA) region() string {
	if w != nil && len(w.Region) > 0 {
		return w.Region
	}

	return DefaultRegion
}

// flavor returns the region in which this server is running, or DefaultRegion otherwise
func (w *WebPA) flavor() string {
	if w != nil && len(w.Flavor) > 0 {
		return w.Flavor
	}

	return DefaultFlavor
}

// Prepare gets a WebPA server ready for execution.  This method does not return errors, but the returned
// Runnable may return an error.  The supplied logger will usually come from the New function, but the
// WebPA.Log object can be used to create a different logger if desired.
//
// The caller may pass an arbitrary Health instance.  If this parameter is nil, this method will attempt to
// create one using Health.NewHealth.  In either case, if Health.Address is not supplied, no health server
// will be instantiated.
//
// The caller may also pass a gatherer type. If it is not provided, the default provided by prometheus is used.
//
// The supplied http.Handler is used for the primary server.  If the alternate server has an address,
// it will also be used for that server.  The health server uses an internally create handler, while pprof and metrics
// servers use http.DefaultServeMux.  The health Monitor created from configuration is returned so that other
// infrastructure can make use of it.
func (w *WebPA) Prepare(logger log.Logger, health *health.Health, registry xmetrics.Registry, primaryHandler http.Handler) (health.Monitor, concurrent.Runnable, <-chan struct{}) {
	// allow the health instance to be non-nil, in which case it will be used in favor of
	// the WebPA-configured instance.
	var (
		staticHeaders = xhttp.StaticHeaders(http.Header{
			fmt.Sprintf("X-%s-Build", w.ApplicationName):      {w.build()},
			fmt.Sprintf("X-%s-Server", w.ApplicationName):     {w.server()},
			fmt.Sprintf("X-%s-Region", w.ApplicationName):     {w.region()},
			fmt.Sprintf("X-%s-Flavor", w.ApplicationName):     {w.flavor()},
			fmt.Sprintf("X-%s-Start-Time", w.ApplicationName): {time.Now().UTC().Format(time.RFC822)},
		})

		activeConnections = registry.NewGauge("active_connections")
		rejectedCounter   = registry.NewCounter("rejected_connections")
		maxProcs          = registry.NewGauge("maximum_processors")

		healthHandler, healthServer = w.Health.New(logger, alice.New(staticHeaders), health)

		servers      []*http.Server
		finalizeOnce sync.Once
		done         = make(chan struct{})
		finalizer    = func() {
			finalizeOnce.Do(func() {
				defer close(done)
				for _, s := range servers {
					logger.Log(level.Key(), level.ErrorValue(), logging.MessageKey(), "finalizing server", logging.ErrorKey(), s.Close())
				}
			})
		}
	)

	return healthHandler, concurrent.RunnableFunc(func(waitGroup *sync.WaitGroup, shutdown <-chan struct{}) error {
		primaryHandler = staticHeaders(w.decorateWithBasicMetrics(registry, primaryHandler))

		// create all the servers first, so that we can populate the servers slice
		// without worrying about concurrency
		primaryServer := w.Primary.New(logger, primaryHandler)
		if primaryServer == nil {
			// the primary server is required
			close(done)
			return ErrorNoPrimaryAddress
		}

		alternateServer := w.Alternate.New(logger, primaryHandler)
		if alternateServer != nil {
			servers = append(servers, alternateServer)
		}

		if healthServer != nil {
			servers = append(servers, healthServer)
		}

		pprofServer := w.Pprof.New(logger, nil)
		if pprofServer != nil {
			servers = append(servers, pprofServer)
		}

		metricsServer := w.Metric.New(logger, alice.New(staticHeaders), registry)
		if metricsServer != nil {
			servers = append(servers, metricsServer)
		}

		// create any necessary listeners first, so that we return early if errors occur

		primaryLogger := log.With(logger, "serverName", w.Primary.Name, "bindAddress", w.Primary.Address)
		primaryListener, err := w.Primary.NewListener(
			primaryLogger,
			activeConnections.With("server", "primary"),
			rejectedCounter.With("server", "primary"),
			primaryServer.TLSConfig,
		)

		if err != nil {
			close(done)
			return err
		}

		// now we can start all the servers

		// start the alternate server first, so we can short-circuit in the case of errors
		if alternateServer != nil {
			alternateLogger := log.With(logger, "serverName", w.Alternate.Name, "bindAddress", w.Alternate.Address)
			alternateListener, err := w.Alternate.NewListener(
				alternateLogger,
				activeConnections.With("server", "alternate"),
				rejectedCounter.With("server", "alternate"),
				alternateServer.TLSConfig,
			)

			if err != nil {
				close(done)
				return err
			}

			Serve(alternateLogger, alternateListener, alternateServer, finalizer)
		}

		Serve(primaryLogger, primaryListener, primaryServer, finalizer)

		if healthHandler != nil && healthServer != nil {
			ListenAndServe(log.With(logger, "serverName", w.Health.Name, "bindAddress", w.Health.Address), healthServer, finalizer)
			healthHandler.Run(waitGroup, shutdown)
		}

		if pprofServer != nil {
			ListenAndServe(
				log.With(logger, "serverName", w.Pprof.Name, "bindAddress", w.Pprof.Address),
				pprofServer,
				finalizer,
			)
		}

		if metricsServer != nil {
			ListenAndServe(
				log.With(logger, "serverName", w.Metric.Name, "bindAddress", w.Metric.Address),
				metricsServer,
				finalizer,
			)
		}

		// Output, to metrics, the maximum number of CPUs available to this process
		maxProcs.Set(float64(runtime.GOMAXPROCS(0)))

		return nil
	}), done
}

//decorateWithBasicMetrics wraps a WebPA server handler with basic instrumentation metrics
func (w *WebPA) decorateWithBasicMetrics(p xmetrics.PrometheusProvider, next http.Handler) http.Handler {
	var (
		requestCounter    = p.NewCounterVec(APIRequestsTotal)
		inFlight          = p.NewGaugeVec(InFlightRequests).WithLabelValues()
		requestDuration   = p.NewHistogramVec(RequestDurationSeconds)
		requestSize       = p.NewHistogramVec(RequestSizeBytes)
		responseSizeVec   = p.NewHistogramVec(ResponseSizeBytes)
		timeToWriteHeader = p.NewHistogramVec(TimeWritingHeaderSeconds)
	)

	//todo: Example documentation does something interesting with /pull vs. /push endpoints
	//https://godoc.org/github.com/prometheus/client_golang/prometheus/promhttp#InstrumentHandlerDuration
	//for now, let's keep it simple so /metrics only

	return promhttp.InstrumentHandlerInFlight(inFlight,
		promhttp.InstrumentHandlerCounter(requestCounter,
			promhttp.InstrumentHandlerDuration(requestDuration,
				promhttp.InstrumentHandlerResponseSize(responseSizeVec,
					promhttp.InstrumentHandlerRequestSize(requestSize,
						promhttp.InstrumentHandlerTimeToWriteHeader(timeToWriteHeader, next))),
			),
		),
	)
}<|MERGE_RESOLUTION|>--- conflicted
+++ resolved
@@ -121,12 +121,10 @@
 	KeyFile            []string
 	ClientCACertFile   string
 	LogConnectionState bool
-<<<<<<< HEAD
 	MinVersion         uint16
 	MaxVersion         uint16
-=======
+
 	PeerVerifyFunc     PeerVerifyCallback // Callback func to add peer client cert CN, SAN validation
->>>>>>> 8a6db65b
 
 	MaxConnections    int
 	DisableKeepAlives bool
@@ -137,7 +135,6 @@
 	WriteTimeout      time.Duration
 }
 
-<<<<<<< HEAD
 func (b *Basic) minVersion() uint16 {
 	if b != nil && b.MinVersion != 0 {
 		return b.MinVersion
@@ -154,13 +151,13 @@
 
 	// accept all versions
 	return 0
-=======
+}
+  
 type PeerVerifyCallback func([][]byte, [][]*x509.Certificate) error
 
 func DefaultPeerVerifyCallback(rawCerts [][]byte, verifiedChains [][]*x509.Certificate) error {
 	// Default callback performs no validation
 	return nil
->>>>>>> 8a6db65b
 }
 
 func (b *Basic) maxConnections() int {
