--- conflicted
+++ resolved
@@ -9,13 +9,7 @@
 	"github.com/go-kit/kit/metrics/generic"
 	"github.com/stretchr/testify/assert"
 	"github.com/stretchr/testify/require"
-<<<<<<< HEAD
-
-	// nolint:staticcheck
-	"github.com/xmidt-org/webpa-common/v2/logging"
-=======
 	"github.com/xmidt-org/sallust"
->>>>>>> abf2caba
 )
 
 func testNewDefault(t *testing.T) {
@@ -116,7 +110,6 @@
 		return expectedNext, nil
 	}
 
-	// nolint:gosec
 	l, err := New(Options{
 		Logger:         sallust.Default(),
 		Rejected:       expectedRejected,
