--- conflicted
+++ resolved
@@ -10,11 +10,6 @@
 	"github.com/stretchr/testify/assert"
 	"github.com/stretchr/testify/mock"
 	"github.com/stretchr/testify/require"
-<<<<<<< HEAD
-	"github.com/xmidt-org/sallust"
-	"github.com/xmidt-org/sallust/sallustkit"
-=======
->>>>>>> 34fef03f
 	"github.com/xmidt-org/webpa-common/v2/service"
 )
 
@@ -109,11 +104,7 @@
 		assert  = assert.New(t)
 		require = require.New(t)
 
-<<<<<<< HEAD
-		logger        = sallustkit.Logger{Zap: sallust.Default()}
-=======
 		logger        = log.NewNopLogger()
->>>>>>> 34fef03f
 		clientFactory = prepareMockClientFactory()
 		client        = new(mockClient)
 		zkEvents      = make(chan zk.Event, 5)
@@ -167,7 +158,7 @@
 
 	client.On("Stop").Once()
 
-	e, err := NewEnvironment(logger.Zap, zo)
+	e, err := NewEnvironment(logger, zo)
 	require.NoError(err)
 	require.NotNil(e)
 
