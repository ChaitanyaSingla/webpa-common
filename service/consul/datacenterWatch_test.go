package consul

import (
	"context"
	"errors"
	"sync"
	"testing"
	"time"

<<<<<<< HEAD
=======
	"github.com/go-kit/log"
>>>>>>> 34fef03f
	"github.com/stretchr/testify/assert"
	"github.com/stretchr/testify/require"
	"github.com/xmidt-org/argus/chrysom"
	"github.com/xmidt-org/argus/model"
	"github.com/xmidt-org/sallust"
	"github.com/xmidt-org/webpa-common/v2/service"
	"github.com/xmidt-org/webpa-common/v2/xmetrics"
	"go.uber.org/zap"
)

func TestNewDatacenterWatcher(t *testing.T) {
	logger := sallust.Default()
	r, err := xmetrics.NewRegistry(nil, Metrics)
	require.Nil(t, err)
	envShutdownChan := make(<-chan struct{})

	mockServiceEnvironment := new(service.MockEnvironment)
	mockServiceEnvironment.On("Provider").Return(r, true)
	mockServiceEnvironment.On("Closed").Return(envShutdownChan)

	noProviderEnv := new(service.MockEnvironment)
	noProviderEnv.On("Provider").Return(nil, false)

	validChrysomConfig := ChrysomConfig{
		BasicClientConfig: chrysom.BasicClientConfig{
			Bucket:  "random-bucket",
			Address: "http://argus:6600",
			Auth: chrysom.Auth{
				Basic: "Basic auth",
			},
		},
		Listen: chrysom.ListenerClientConfig{
			PullInterval: 10 * time.Second,
		},
	}

	nopStop := func(_ context.Context) error { return nil }

	tests := []struct {
		description     string
		logger          *zap.Logger
		environment     Environment
		options         Options
		ctx             context.Context
		expectedWatcher *datacenterWatcher
		expectedErr     error
	}{

		{
			description: "Successful Consul Datacenter Watcher",
			logger:      logger,
			environment: environment{
				mockServiceEnvironment, new(mockClient),
			},
			options: Options{
				DatacenterWatchInterval: 10 * time.Second,
			},
			expectedWatcher: &datacenterWatcher{
				logger: logger,
				environment: environment{
					mockServiceEnvironment, new(mockClient),
				},
				options: Options{
					DatacenterWatchInterval: 10 * time.Second,
				},
				inactiveDatacenters: make(map[string]bool),
				consulWatchInterval: 10 * time.Second,
			},
		},
		{
			description: "Empty Chrysom Client Bucket",
			logger:      logger,
			environment: environment{
				mockServiceEnvironment, new(mockClient),
			},
			options: Options{
				Chrysom: ChrysomConfig{
					BasicClientConfig: chrysom.BasicClientConfig{
						Bucket: "",
					},
				},
			},
			expectedWatcher: &datacenterWatcher{
				logger: logger,
				environment: environment{
					mockServiceEnvironment, new(mockClient),
				},
				options: Options{
					DatacenterWatchInterval: defaultWatchInterval,
				},
				inactiveDatacenters: make(map[string]bool),
				consulWatchInterval: defaultWatchInterval,
			},
		},
		{
			description: "Successful Chrysom Client",
			logger:      logger,
			environment: environment{
				mockServiceEnvironment, new(mockClient),
			},
			options: Options{
				Chrysom: validChrysomConfig,
			},
			expectedWatcher: &datacenterWatcher{
				logger: logger,
				environment: environment{
					mockServiceEnvironment, new(mockClient),
				},
				options: Options{
					DatacenterWatchInterval: defaultWatchInterval,
					Chrysom:                 validChrysomConfig,
				},
				consulWatchInterval: defaultWatchInterval,
				inactiveDatacenters: make(map[string]bool),
				stopListener:        nopStop,
			},
		},
		{
			description: "Successful Consul and Chrysom Datacenter Watcher",
			logger:      logger,
			environment: environment{
				mockServiceEnvironment, new(mockClient),
			},
			options: Options{
				DatacenterWatchInterval: 10 * time.Second,
				Chrysom:                 validChrysomConfig,
			},
			expectedWatcher: &datacenterWatcher{
				logger: logger,
				environment: environment{
					mockServiceEnvironment, new(mockClient),
				},
				options: Options{
					DatacenterWatchInterval: 10 * time.Second,
					Chrysom:                 validChrysomConfig,
				},
				inactiveDatacenters: make(map[string]bool),
				consulWatchInterval: 10 * time.Second,
				stopListener:        nopStop,
			},
		},
		{
			description: "Success with Default Logger",
			environment: environment{
				mockServiceEnvironment, new(mockClient),
			},
			options: Options{
				DatacenterWatchInterval: 10 * time.Second,
			},
			expectedWatcher: &datacenterWatcher{
<<<<<<< HEAD
				logger: sallust.Default(),
=======
				logger: log.NewNopLogger(),
>>>>>>> 34fef03f
				environment: environment{
					mockServiceEnvironment, new(mockClient),
				},
				options: Options{
					DatacenterWatchInterval: 10 * time.Second,
				},
				consulWatchInterval: 10 * time.Second,
				inactiveDatacenters: make(map[string]bool),
			},
		},
		{
			description: "Default Consul Watch Interval",
			logger:      logger,
			environment: environment{
				mockServiceEnvironment, new(mockClient),
			},
			options: Options{
				DatacenterWatchInterval: 0,
			},
			expectedWatcher: &datacenterWatcher{
				logger: logger,
				environment: environment{
					mockServiceEnvironment, new(mockClient),
				},
				options: Options{
					DatacenterWatchInterval: defaultWatchInterval,
				},
				consulWatchInterval: defaultWatchInterval,
				inactiveDatacenters: make(map[string]bool),
			},
		},
		{
			description: "No Provider",
			logger:      logger,
			environment: environment{
				noProviderEnv, new(mockClient),
			},
			options: Options{
				Chrysom: validChrysomConfig,
			},
			expectedErr: errors.New("must pass in a metrics provider"),
		},
		{
			description: "Invalid chrysom watcher interval",
			logger:      logger,
			environment: environment{
				mockServiceEnvironment, new(mockClient),
			},
			options: Options{
				Chrysom: ChrysomConfig{
					BasicClientConfig: chrysom.BasicClientConfig{
						Bucket:  "random-bucket",
						Address: "http://argus:6600",
						Auth: chrysom.Auth{
							Basic: "Basic auth",
						},
					},
					Listen: chrysom.ListenerClientConfig{
						PullInterval: 0,
					},
				},
			},
			expectedErr: errors.New("chrysom pull interval cannot be 0"),
		},
	}

	for _, tc := range tests {
		t.Run(tc.description, func(t *testing.T) {
			assert := assert.New(t)
			w, err := newDatacenterWatcher(tc.logger, tc.environment, tc.options)

			if tc.expectedErr == nil {
				assert.NotNil(w.inactiveDatacenters)
				assert.Equal(tc.expectedWatcher.consulWatchInterval, w.consulWatchInterval)
				assert.Equal(tc.expectedWatcher.logger, w.logger)
				assert.Equal(tc.expectedWatcher.environment, w.environment)
				assert.Equal(tc.expectedWatcher.options, w.options)
				if tc.expectedWatcher.stopListener != nil {
					assert.NotNil(w.stopListener)
				}
			} else {
				assert.Equal(tc.expectedErr, err)
			}

		})
	}

}

func TestUpdateInactiveDatacenters(t *testing.T) {
	logger := sallust.Default()

	tests := []struct {
		description                 string
		items                       []model.Item
		currentInactiveDatacenters  map[string]bool
		expectedInactiveDatacenters map[string]bool
		lock                        sync.RWMutex
	}{
		{
			description:                 "Empty database results, empty inactive datacenters",
			items:                       []model.Item{},
			currentInactiveDatacenters:  map[string]bool{},
			expectedInactiveDatacenters: map[string]bool{},
		},
		{
			description: "Empty database results, non-empty inactive datacenters",
			items:       []model.Item{},
			currentInactiveDatacenters: map[string]bool{
				"testDC": true,
			},
			expectedInactiveDatacenters: map[string]bool{},
		},
		{
			description: "Non-Empty Database Results",
			items: []model.Item{
				{
					ID: "random-id",
					Data: map[string]interface{}{
						"name":     "testDC1",
						"inactive": true,
					},
				},
				{
					ID: "random-id2",
					Data: map[string]interface{}{
						"name":     "testDC2",
						"inactive": false,
					},
				},
				{
					ID: "random-id3",
					Data: map[string]interface{}{
						"name":     "testDC3",
						"inactive": true,
					},
				},
			},
			currentInactiveDatacenters: map[string]bool{
				"testDC2": true,
			},
			expectedInactiveDatacenters: map[string]bool{
				"testDC1": true,
				"testDC3": true,
			},
		},
	}

	for _, tc := range tests {
		t.Run(tc.description, func(t *testing.T) {
			assert := assert.New(t)
			updateInactiveDatacenters(tc.items, tc.currentInactiveDatacenters, &tc.lock, logger)
			assert.Equal(tc.expectedInactiveDatacenters, tc.currentInactiveDatacenters)

		})
	}
}<|MERGE_RESOLUTION|>--- conflicted
+++ resolved
@@ -7,22 +7,17 @@
 	"testing"
 	"time"
 
-<<<<<<< HEAD
-=======
 	"github.com/go-kit/log"
->>>>>>> 34fef03f
 	"github.com/stretchr/testify/assert"
 	"github.com/stretchr/testify/require"
 	"github.com/xmidt-org/argus/chrysom"
 	"github.com/xmidt-org/argus/model"
-	"github.com/xmidt-org/sallust"
 	"github.com/xmidt-org/webpa-common/v2/service"
 	"github.com/xmidt-org/webpa-common/v2/xmetrics"
-	"go.uber.org/zap"
 )
 
 func TestNewDatacenterWatcher(t *testing.T) {
-	logger := sallust.Default()
+	logger := log.NewNopLogger()
 	r, err := xmetrics.NewRegistry(nil, Metrics)
 	require.Nil(t, err)
 	envShutdownChan := make(<-chan struct{})
@@ -51,7 +46,7 @@
 
 	tests := []struct {
 		description     string
-		logger          *zap.Logger
+		logger          log.Logger
 		environment     Environment
 		options         Options
 		ctx             context.Context
@@ -161,11 +156,7 @@
 				DatacenterWatchInterval: 10 * time.Second,
 			},
 			expectedWatcher: &datacenterWatcher{
-<<<<<<< HEAD
-				logger: sallust.Default(),
-=======
 				logger: log.NewNopLogger(),
->>>>>>> 34fef03f
 				environment: environment{
 					mockServiceEnvironment, new(mockClient),
 				},
@@ -256,7 +247,7 @@
 }
 
 func TestUpdateInactiveDatacenters(t *testing.T) {
-	logger := sallust.Default()
+	logger := log.NewNopLogger()
 
 	tests := []struct {
 		description                 string
