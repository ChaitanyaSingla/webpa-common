package consul

import (
	"errors"
	"fmt"
	"os"
	"reflect"
	"sort"
	"sync"
	"time"

	"github.com/go-kit/kit/sd"
	"github.com/go-kit/kit/util/conn"
	"github.com/go-kit/log"
	"github.com/go-kit/log/level"
	"github.com/hashicorp/consul/api"
<<<<<<< HEAD
	"github.com/xmidt-org/sallust"
	"go.uber.org/zap"
=======
>>>>>>> 34fef03f
)

var (
	errStopped        = errors.New("Instancer stopped")
	errIndexZero      = errors.New("Index was zero")
	errIndexUnderflow = errors.New("Index went backwards")
)

type InstancerOptions struct {
	Client       Client
	Logger       *zap.Logger
	Service      string
	Tags         []string
	PassingOnly  bool
	QueryOptions api.QueryOptions
}

func NewInstancer(o InstancerOptions) sd.Instancer {
	if o.Logger == nil {
<<<<<<< HEAD
		o.Logger = sallust.Default()
=======
		o.Logger = log.NewJSONLogger(log.NewSyncWriter(os.Stdout))
>>>>>>> 34fef03f
	}

	i := &instancer{
		client:       o.Client,
		logger:       o.Logger.With(zap.String("service", o.Service), zap.Strings("tags", o.Tags), zap.Bool("passingOnly", o.PassingOnly), zap.String("datacenter", o.QueryOptions.Datacenter)),
		service:      o.Service,
		passingOnly:  o.PassingOnly,
		queryOptions: o.QueryOptions,
		stop:         make(chan struct{}),
		registry:     make(map[chan<- sd.Event]bool),
	}

	if len(o.Tags) > 0 {
		i.tag = o.Tags[0]
		for ix := 1; ix < len(o.Tags); ix++ {
			i.filterTags = append(i.filterTags, o.Tags[ix])
		}
	}

	// grab the initial set of instances
	instances, index, err := i.getInstances(0, nil)
	if err == nil {
		i.logger.Info("instances", zap.Int("instances", len(instances)))
	} else {
<<<<<<< HEAD
		i.logger.Error(err.Error(), zap.Error(err))
=======
		i.logger.Log(level.Key(), level.ErrorValue(), "error", err)
>>>>>>> 34fef03f
	}

	i.update(sd.Event{Instances: instances, Err: err})
	go i.loop(index)

	return i
}

type instancer struct {
	client  Client
	logger  *zap.Logger
	service string

	tag        string
	filterTags []string

	passingOnly  bool
	queryOptions api.QueryOptions

	stop chan struct{}

	registerLock sync.Mutex
	state        sd.Event
	registry     map[chan<- sd.Event]bool
}

func (i *instancer) update(e sd.Event) {
	sort.Strings(e.Instances)
	defer i.registerLock.Unlock()
	i.registerLock.Lock()

	if reflect.DeepEqual(i.state, e) {
		return
	}

	i.state = e
	for c := range i.registry {
		c <- i.state
	}
}

func (i *instancer) loop(lastIndex uint64) {
	var (
		instances []string
		err       error
		d         time.Duration = 10 * time.Millisecond
	)

	for {
		instances, lastIndex, err = i.getInstances(lastIndex, i.stop)
		switch {
		case errors.Is(err, errStopped):
			return

		case err != nil:
<<<<<<< HEAD
			i.logger.Error(err.Error(), zap.Error(err))
=======
			i.logger.Log("error", err)
>>>>>>> 34fef03f

			// TODO: this is not recommended, but it was a port of go-kit
			// Put in a token bucket here with a wait, instead of time.Sleep
			time.Sleep(d)
			d = conn.Exponential(d)

			if !api.IsRetryableError(err) && !errors.Is(err, errIndexUnderflow) && !errors.Is(err, errIndexZero) {
				// this is a true error that should command the attention of application code
				i.update(sd.Event{Err: err})
			}

		default:
			i.update(sd.Event{Instances: instances})
			d = 10 * time.Millisecond
		}
	}
}

// getInstances is implemented similarly to go-kits sd/consul version, albeit with support for
// arbitrary query options
func (i *instancer) getInstances(lastIndex uint64, stop <-chan struct{}) ([]string, uint64, error) {
	type response struct {
		instances []string
		index     uint64
		err       error
	}

	result := make(chan response, 1)

	go func() {
		var (
			queryOptions api.QueryOptions = i.queryOptions
			entries      []*api.ServiceEntry
			meta         *api.QueryMeta
			resp         response
		)

		queryOptions.WaitIndex = lastIndex
		entries, meta, resp.err = i.client.Service(i.service, i.tag, i.passingOnly, &queryOptions)
		if resp.err == nil {
			// see: https://www.consul.io/api-docs/features/blocking#implementation-details
			if meta == nil || meta.LastIndex < lastIndex {
				resp.err = errIndexUnderflow
			} else if meta.LastIndex == 0 {
				resp.err = errIndexZero
			} else {
				if len(i.filterTags) > 0 {
					entries = filterEntries(entries, i.filterTags)
				}

				resp.instances = makeInstances(entries)
				resp.index = meta.LastIndex
			}
		}

		result <- resp
	}()

	select {
	case r := <-result:
		return r.instances, r.index, r.err
	case <-stop:
		return nil, 0, errStopped
	}
}

func filterEntry(candidate *api.ServiceEntry, requiredTags []string) bool {
	serviceTags := make(map[string]bool, len(candidate.Service.Tags))
	for _, tag := range candidate.Service.Tags {
		serviceTags[tag] = true
	}

	for _, requiredTag := range requiredTags {
		if !serviceTags[requiredTag] {
			return false
		}
	}

	return true
}

// filterEntries is similar to go-kit's version: since consul does not support multiple tags
// in blocking queries, we have to filter manually for multiple tags.
func filterEntries(entries []*api.ServiceEntry, requiredTags []string) []*api.ServiceEntry {
	var filtered []*api.ServiceEntry
	for _, entry := range entries {
		if filterEntry(entry, requiredTags) {
			filtered = append(filtered, entry)
		}
	}

	return filtered
}

// makeInstances is identical to go-kit's version
func makeInstances(entries []*api.ServiceEntry) []string {
	instances := make([]string, len(entries))
	for i, entry := range entries {
		address := entry.Node.Address
		if len(entry.Service.Address) > 0 {
			address = entry.Service.Address
		}

		instances[i] = fmt.Sprintf("%s:%d", address, entry.Service.Port)
	}

	return instances
}

func (i *instancer) Register(ch chan<- sd.Event) {
	defer i.registerLock.Unlock()
	i.registerLock.Lock()
	i.registry[ch] = true

	// push the current state to the new channel
	ch <- i.state
}

func (i *instancer) Deregister(ch chan<- sd.Event) {
	defer i.registerLock.Unlock()
	i.registerLock.Lock()
	delete(i.registry, ch)
}

func (i *instancer) Stop() {
	// this isn't idempotent, but mimics go-kit's behavior
	close(i.stop)
}<|MERGE_RESOLUTION|>--- conflicted
+++ resolved
@@ -14,11 +14,6 @@
 	"github.com/go-kit/log"
 	"github.com/go-kit/log/level"
 	"github.com/hashicorp/consul/api"
-<<<<<<< HEAD
-	"github.com/xmidt-org/sallust"
-	"go.uber.org/zap"
-=======
->>>>>>> 34fef03f
 )
 
 var (
@@ -29,7 +24,7 @@
 
 type InstancerOptions struct {
 	Client       Client
-	Logger       *zap.Logger
+	Logger       log.Logger
 	Service      string
 	Tags         []string
 	PassingOnly  bool
@@ -38,16 +33,12 @@
 
 func NewInstancer(o InstancerOptions) sd.Instancer {
 	if o.Logger == nil {
-<<<<<<< HEAD
-		o.Logger = sallust.Default()
-=======
 		o.Logger = log.NewJSONLogger(log.NewSyncWriter(os.Stdout))
->>>>>>> 34fef03f
 	}
 
 	i := &instancer{
 		client:       o.Client,
-		logger:       o.Logger.With(zap.String("service", o.Service), zap.Strings("tags", o.Tags), zap.Bool("passingOnly", o.PassingOnly), zap.String("datacenter", o.QueryOptions.Datacenter)),
+		logger:       log.With(o.Logger, "service", o.Service, "tags", fmt.Sprint(o.Tags), "passingOnly", o.PassingOnly, "datacenter", o.QueryOptions.Datacenter),
 		service:      o.Service,
 		passingOnly:  o.PassingOnly,
 		queryOptions: o.QueryOptions,
@@ -65,13 +56,9 @@
 	// grab the initial set of instances
 	instances, index, err := i.getInstances(0, nil)
 	if err == nil {
-		i.logger.Info("instances", zap.Int("instances", len(instances)))
+		i.logger.Log(level.Key(), level.InfoValue(), "instances", len(instances))
 	} else {
-<<<<<<< HEAD
-		i.logger.Error(err.Error(), zap.Error(err))
-=======
 		i.logger.Log(level.Key(), level.ErrorValue(), "error", err)
->>>>>>> 34fef03f
 	}
 
 	i.update(sd.Event{Instances: instances, Err: err})
@@ -82,7 +69,7 @@
 
 type instancer struct {
 	client  Client
-	logger  *zap.Logger
+	logger  log.Logger
 	service string
 
 	tag        string
@@ -127,11 +114,7 @@
 			return
 
 		case err != nil:
-<<<<<<< HEAD
-			i.logger.Error(err.Error(), zap.Error(err))
-=======
 			i.logger.Log("error", err)
->>>>>>> 34fef03f
 
 			// TODO: this is not recommended, but it was a port of go-kit
 			// Put in a token bucket here with a wait, instead of time.Sleep
