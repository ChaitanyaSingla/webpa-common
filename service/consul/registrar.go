--- conflicted
+++ resolved
@@ -10,11 +10,6 @@
 	"github.com/go-kit/log"
 	"github.com/go-kit/log/level"
 	"github.com/hashicorp/consul/api"
-<<<<<<< HEAD
-	"github.com/xmidt-org/sallust/sallustkit"
-	"go.uber.org/zap"
-=======
->>>>>>> 34fef03f
 )
 
 // passFormat returns a closure that produces the output for a passing TTL, given the current system time
@@ -48,7 +43,7 @@
 type ttlCheck struct {
 	checkID    string
 	interval   time.Duration
-	logger     *zap.Logger
+	logger     log.Logger
 	passFormat func(time.Time) string
 	failFormat func(time.Time) string
 }
@@ -58,19 +53,11 @@
 	defer stop()
 	defer func() {
 		if err := updater.UpdateTTL(tc.checkID, tc.failFormat(time.Now()), "fail"); err != nil {
-<<<<<<< HEAD
-			tc.logger.Error("error while updating TTL to critical", zap.Error(err))
-		}
-	}()
-
-	tc.logger.Info("starting TTL updater")
-=======
 			tc.logger.Log(level.Key(), level.ErrorValue(), "msg", "error while updating TTL to critical", "error", err)
 		}
 	}()
 
 	tc.logger.Log(level.Key(), level.InfoValue(), "msg", "starting TTL updater")
->>>>>>> 34fef03f
 
 	// we log an error only on the first error, and then an info message if and when the update recovers.
 	// this avoids filling up the server's logs with what are almost certainly just duplicate errors over and over.
@@ -82,26 +69,15 @@
 			if err := updater.UpdateTTL(tc.checkID, tc.passFormat(t), "pass"); err != nil {
 				successiveErrorCount++
 				if successiveErrorCount == 1 {
-<<<<<<< HEAD
-					tc.logger.Error("error while updating TTL to passing", zap.Error(err))
-				}
-			} else if successiveErrorCount > 0 {
-				tc.logger.Info("update TTL success", zap.Int("previousErrorCount", successiveErrorCount))
-=======
 					tc.logger.Log(level.Key(), level.ErrorValue(), "msg", "error while updating TTL to passing", "error", err)
 				}
 			} else if successiveErrorCount > 0 {
 				tc.logger.Log(level.Key(), level.InfoValue(), "msg", "update TTL success", "previousErrorCount", successiveErrorCount)
->>>>>>> 34fef03f
 				successiveErrorCount = 0
 			}
 
 		case <-shutdown:
-<<<<<<< HEAD
-			tc.logger.Error("TTL updater shutdown")
-=======
 			tc.logger.Log(level.Key(), level.ErrorValue(), "msg", "TTL updater shutdown")
->>>>>>> 34fef03f
 			return
 		}
 	}
@@ -109,7 +85,7 @@
 
 // appendTTLCheck conditionally creates a ttlCheck for the given agent check if and only if the agent check is configured with a TTL.
 // If the agent check is nil or has no TTL, this function returns ttlChecks unmodified with no error.
-func appendTTLCheck(logger *zap.Logger, serviceID string, agentCheck *api.AgentServiceCheck, ttlChecks []ttlCheck) ([]ttlCheck, error) {
+func appendTTLCheck(logger log.Logger, serviceID string, agentCheck *api.AgentServiceCheck, ttlChecks []ttlCheck) ([]ttlCheck, error) {
 	if agentCheck == nil || len(agentCheck.TTL) == 0 {
 		return ttlChecks, nil
 	}
@@ -129,11 +105,12 @@
 		ttlCheck{
 			checkID:  agentCheck.CheckID,
 			interval: interval,
-			logger: logger.With(
-				zap.String("serviceID", serviceID),
-				zap.String("checkID", agentCheck.CheckID),
-				zap.String("ttl", agentCheck.TTL),
-				zap.String("interval", interval.String()),
+			logger: log.With(
+				logger,
+				"serviceID", serviceID,
+				"checkID", agentCheck.CheckID,
+				"ttl", agentCheck.TTL,
+				"interval", interval.String(),
 			),
 			passFormat: passFormat(serviceID),
 			failFormat: failFormat(serviceID),
@@ -147,7 +124,7 @@
 // When Register is called, a goroutine is spawned for each TTL check that invokes UpdateTTL on an interval.
 // When Dereigster is called, any goroutines spawned are stopped and each check is set to fail (critical).
 type ttlRegistrar struct {
-	logger    *zap.Logger
+	logger    log.Logger
 	serviceID string
 	registrar sd.Registrar
 	updater   ttlUpdater
@@ -158,7 +135,7 @@
 }
 
 // NewRegistrar creates an sd.Registrar, binding any TTL checks to the Register/Deregister lifecycle as needed.
-func NewRegistrar(c gokitconsul.Client, u ttlUpdater, r *api.AgentServiceRegistration, logger *zap.Logger) (sd.Registrar, error) {
+func NewRegistrar(c gokitconsul.Client, u ttlUpdater, r *api.AgentServiceRegistration, logger log.Logger) (sd.Registrar, error) {
 	var (
 		ttlChecks []ttlCheck
 		err       error
@@ -176,7 +153,7 @@
 		}
 	}
 
-	var registrar sd.Registrar = gokitconsul.NewRegistrar(c, r, sallustkit.Logger{Zap: logger})
+	var registrar sd.Registrar = gokitconsul.NewRegistrar(c, r, logger)
 
 	// decorate the given registrar if we have any TTL checks
 	if len(ttlChecks) > 0 {
