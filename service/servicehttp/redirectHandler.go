package servicehttp

import (
	"net/http"
	"strings"

	"github.com/Comcast/webpa-common/logging"
	"github.com/Comcast/webpa-common/service"
	"github.com/go-kit/kit/log/level"
)

// KeyFunc examines an HTTP request and produces the service key to use when finding
// an instance to use.
//
// The device.IDHashParser function is a valid KeyFunc, and is the typical one used by WebPA.
type KeyFunc func(*http.Request) ([]byte, error)

// RedirectHandler is an http.Handler that redirects all incoming requests using a key obtained
// from a request.  The Accessor is passed the key to return the appropriate instance to redirect to.
type RedirectHandler struct {
	// KeyFunc is the function used to extract a hash key from a request
	KeyFunc KeyFunc

	// Accessor produces instances given hash keys.  Note that a Subscription implements the Accessor interface.
	Accessor service.Accessor

	// RedirectCode is the HTTP status code sent as part of the redirect.  If not set, http.StatusTemporaryRedirect is used.
	RedirectCode int
}

func (rh *RedirectHandler) ServeHTTP(response http.ResponseWriter, request *http.Request) {
	key, err := rh.KeyFunc(request)
	ctxLogger := logging.GetLogger(request.Context())
	if err != nil {
		ctxLogger.Log(level.Key(), level.ErrorValue(), logging.MessageKey(), "unable to obtain service key from request", logging.ErrorKey(), err)
		http.Error(response, err.Error(), http.StatusBadRequest)
		return
	}

	instance, err := rh.Accessor.Get(key)
<<<<<<< HEAD
	if err != nil && instance == "" {
		rh.Logger.Log(level.Key(), level.ErrorValue(), logging.MessageKey(), "accessor failed to return an instance", logging.ErrorKey(), err)
=======
	if err != nil {
		ctxLogger.Log(level.Key(), level.ErrorValue(), logging.MessageKey(), "accessor failed to return an instance", logging.ErrorKey(), err)
>>>>>>> 799f8543
		http.Error(response, err.Error(), http.StatusInternalServerError)
		return
	}

	instance += strings.TrimRight(request.RequestURI, "/")
	ctxLogger.Log(level.Key(), level.DebugValue(), logging.MessageKey(), "redirecting", "instance", instance)

	code := rh.RedirectCode
	if code < 300 {
		code = http.StatusTemporaryRedirect
	}

	http.Redirect(response, request, instance, code)
}<|MERGE_RESOLUTION|>--- conflicted
+++ resolved
@@ -38,13 +38,8 @@
 	}
 
 	instance, err := rh.Accessor.Get(key)
-<<<<<<< HEAD
 	if err != nil && instance == "" {
-		rh.Logger.Log(level.Key(), level.ErrorValue(), logging.MessageKey(), "accessor failed to return an instance", logging.ErrorKey(), err)
-=======
-	if err != nil {
 		ctxLogger.Log(level.Key(), level.ErrorValue(), logging.MessageKey(), "accessor failed to return an instance", logging.ErrorKey(), err)
->>>>>>> 799f8543
 		http.Error(response, err.Error(), http.StatusInternalServerError)
 		return
 	}
