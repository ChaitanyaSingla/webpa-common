package xresolver

import (
	"context"
	"errors"

<<<<<<< HEAD
	"github.com/go-kit/log"
	"github.com/go-kit/log/level"

	// nolint:staticcheck
	"github.com/xmidt-org/webpa-common/v2/logging"
=======
	"github.com/xmidt-org/sallust"
	"go.uber.org/zap"
>>>>>>> abf2caba

	"net"
	"strconv"
	"sync"
)

// Note to self: Dial is not being set for net.Resolver because that is the Dial to the DNS server.

var DefaultDialer = net.Dialer{}

type resolver struct {
	resolvers map[Lookup]bool
	lock      sync.RWMutex
	dialer    net.Dialer
	logger    *zap.Logger
}

func NewResolver(dialer net.Dialer, logger *zap.Logger, lookups ...Lookup) Resolver {
	if logger == nil {
		logger = sallust.Default()
	}
	r := &resolver{
		resolvers: make(map[Lookup]bool),
		dialer:    dialer,
		logger:    logger.With(zap.String("component", "xresolver")),
	}

	for _, lookup := range lookups {
		r.Add(lookup)
	}
	return r
}

func (resolve *resolver) Add(r Lookup) error {
	resolve.lock.RLock()
	found := resolve.resolvers[r]
	resolve.lock.RUnlock()
	if found {
		return errors.New("resolver already exist")
	}

	resolve.lock.Lock()
	resolve.resolvers[r] = true
	resolve.lock.Unlock()
	return nil
}

func (resolve *resolver) Remove(r Lookup) error {
	resolve.lock.RLock()
	found := resolve.resolvers[r]
	resolve.lock.RUnlock()
	if !found {
		return errors.New("resolver does not exist")
	}

	resolve.lock.Lock()
	delete(resolve.resolvers, r)
	resolve.lock.Unlock()
	return nil
}

func (resolve *resolver) getRoutes(ctx context.Context, host string) []Route {
	routes := make([]Route, 0)
	for r := range resolve.resolvers {
		tempRoutes, err := r.LookupRoutes(ctx, host)
		if err == nil {
			routes = append(routes, tempRoutes...)
		}
	}

	return routes
}

func (resolve *resolver) DialContext(ctx context.Context, network, addr string) (net.Conn, error) {
	host, port, err := net.SplitHostPort(addr)
	if err != nil {
		return nil, err
	}
	ip := net.ParseIP(host)
	if ip != nil {
		return resolve.dialer.Dial(network, net.JoinHostPort(ip.String(), port))
	}

	// get records using custom resolvers
	routes := resolve.getRoutes(ctx, host)

	// generate Conn or err from records
	con, route, err := resolve.createConnection(routes, network, port)
	if err == nil {
		resolve.logger.Debug("successfully created connection using xresolver", zap.String("new-route", route.String()), zap.String("addr", addr))
		return con, err
	}

	resolve.logger.Debug("failed to create connection with other routes using original address", zap.String("addr", addr), zap.Error(err))
	// if no connection, create using the default dialer
	return resolve.dialer.DialContext(ctx, network, addr)
}

func (resolve *resolver) createConnection(routes []Route, network, port string) (net.Conn, Route, error) {
	var portUsed string
	for _, route := range routes {
		if route.Port != 0 {
			portUsed = strconv.Itoa(route.Port)
		} else {
			if route.Scheme == "http" {
				portUsed = "80"
			} else if route.Scheme == "https" {
				portUsed = "443"
			} else {
				resolve.logger.Error("unknown default port", zap.String("scheme", route.Scheme), zap.String("host", route.Host))
				continue
			}
		}
		con, err := resolve.dialer.Dial(network, net.JoinHostPort(route.Host, portUsed))
		if err == nil {
			return con, route, err
		}
	}

	return nil, Route{}, errors.New("failed to create connection from routes")
}<|MERGE_RESOLUTION|>--- conflicted
+++ resolved
@@ -4,16 +4,8 @@
 	"context"
 	"errors"
 
-<<<<<<< HEAD
-	"github.com/go-kit/log"
-	"github.com/go-kit/log/level"
-
-	// nolint:staticcheck
-	"github.com/xmidt-org/webpa-common/v2/logging"
-=======
 	"github.com/xmidt-org/sallust"
 	"go.uber.org/zap"
->>>>>>> abf2caba
 
 	"net"
 	"strconv"
@@ -113,8 +105,8 @@
 }
 
 func (resolve *resolver) createConnection(routes []Route, network, port string) (net.Conn, Route, error) {
-	var portUsed string
 	for _, route := range routes {
+		portUsed := port
 		if route.Port != 0 {
 			portUsed = strconv.Itoa(route.Port)
 		} else {
@@ -132,6 +124,5 @@
 			return con, route, err
 		}
 	}
-
 	return nil, Route{}, errors.New("failed to create connection from routes")
 }